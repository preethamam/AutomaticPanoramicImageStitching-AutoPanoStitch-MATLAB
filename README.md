--- conflicted
+++ resolved
@@ -101,11 +101,7 @@
 
 All these datasets are public! Some of them were from my Ph.D. studies (especially on cracks) and most of them were downloaded from the internet. I do not remember the individual names of the dataset providers. But I acknowledge their work and I am thankful to all of them! I hope you appreciate their efforts in making these datasets public to advance the research!
 
-<<<<<<< HEAD
-Below are some samples from the datasets. There are 100+ `panorama` or `image stitching/registration` datasets in total. You can download them in [AutoPanoStitch Stitching Datasets Compilation](https://1drv.ms/f/s!AlFYM4jwmzqrtaBpxVMpJegvN9QVZw?e=UIaYug). Please note that this dataset compilation is more for the qualitative analysis of the image stitching problem. For quantitative analaysis, I recommend using [Quantitative Image Stitching Datasets](https://github.com/visionxiang/Image-Stitching-Dataset). If I come across any interesting and challenging datasets, I will expand this compilation.
-=======
 Below are some samples from the datasets. There are 100+ `panorama` or `image stitching/registration` datasets in total. You can download them in [AutoPanoStitch Stitching Datasets Compilation](https://1drv.ms/f/s!AlFYM4jwmzqrtaBpxVMpJegvN9QVZw?e=UIaYug). Please note that this dataset compilation is more aligned towards the qualitative analysis of the image stitching problem. For quantitative analaysis, I recommend using [Quantitative Image Stitching Datasets](https://github.com/visionxiang/Image-Stitching-Dataset). If I come across any interesting and challenging datasets, I will expand this compilation.
->>>>>>> 50c73e88
 | Type | Images |
 | --- | --- |
 | CMU | ![dataset_samples_CMU0](assets/dataset_samples_CMU0.png) |
@@ -116,9 +112,6 @@
 | Rio | ![dataset_samples_rio](assets/dataset_samples_rio.png) |
 
 ## Citation
-<<<<<<< HEAD
-Image stitching datasets for cracks are available to the public. If you use the dataset related to the cracks in this compilation in your research, please use the following BibTeX entry to cite:
-=======
 ### Original work
 [1]. Brown, Matthew, and David G. Lowe. "Automatic panoramic image stitching using invariant features." International journal of computer vision 74 (2007): 59-73. <br />
 [2]. Brown, Matthew, and David G. Lowe. "Recognising panoramas." In ICCV, vol. 3, p. 1218. 2003.
@@ -146,7 +139,6 @@
 
 ### Cracks change detection datasets
 Image stitching datasets for cracks are made available to the public. If you use the dataset related to the cracks in this compilation in your research, please use the following BibTeX entry to cite:
->>>>>>> 50c73e88
 ```bibtex
 @PhdThesis{preetham2021vision,
 author = {{Aghalaya Manjunatha}, Preetham},
